# -*- coding: utf-8 -*-
"""
Created on Thu Jun 22 14:06:01 2023

@author: fgrimald
"""

import pandas as pd
import numpy as np

# equality does not work with uncertainty
from uncertainties import unumpy, ufloat

import SEAT.Serpent2UncertaintyPropagation.MomentumPropagation.RepresentativitySuite as RS
import SEAT.Serpent2UncertaintyPropagation.MomentumPropagation.SensitivitySuite as SS
import SEAT.Serpent2UncertaintyPropagation.MomentumPropagation.CovarianceSuite as CS

from functions import check_ufloat_equality

class Test_Functions:
    idx = pd.MultiIndex.from_tuples([("U235", "(z,fission)", 1e-7),
                                     ("U235", "(z,fission)", 5.4e-7),
                                     ("U235", "(z,fission)", 4e-6)],
                                     names=['MAT', 'MT', 'E [MeV]'])
    s1 = pd.DataFrame([1, 2, 3], index=idx)
    s2 = pd.DataFrame([4, 5, 6], index=idx)
    cov = pd.DataFrame([[1, .1, .2],
                        [.1, 1, .3],
                        [.2, .3, 1]], index=idx, columns=idx)

    def test_sandwich_unsafe(self):
        assert RS.sandwich_unsafe(self.s1, self.cov, self.s2).values == 45

    def test_sandwich(self):
        idx_ = pd.MultiIndex.from_tuples([("U235", "(z,fission)", 1e-7),
                                         ("U235", "(z,fission)", 5.4e-7),
                                         ("U238", "(z,fission)", 4e-6)],
                                         names=['MAT', 'MT', 'E [eV]'])
        s1 = self.s1.copy()
        s1.index = idx_
        assert RS.sandwich(s1, self.cov, self.s2).values == 15.3 ## first 2
        assert RS.sandwich(self.s1, self.cov, self.s2).values == 45 ## all 3

    def test_stdev(self):
        assert np.round(RS.stdev(self.s1, self.cov).values[0,0], 10) == 4.3817804600

    def test_representativity(self):
        assert np.round(RS.representativity(self.s1, self.cov, self.s2).values[0,0], 10) == 0.9854781211


class Test_SCS:
    idx1 = pd.MultiIndex.from_tuples([("a", "U235", "(z,fission)", 1e-7),
                                     ("a", "U235", "(z,fission)", 5.4e-7),
                                     ("a", "U238", "(z,fission)", 4e-6)],
                                     names=['Observable', 'N', 'MT', 'E [MeV]'])
    idx2 = pd.MultiIndex.from_tuples([("a", "U235", "(z,fission)", 1e-7),
                                     ("a", "U235", "(z,fission)", 5.4e-7),
                                     ("a", "U235", "(z,fission)", 4e-6)],
                                     names=['Observable', 'N', 'MT', 'E [MeV]'])

    s1 = SS.Sensitivity.from_df(pd.DataFrame([[1, 0.01], [2, 0.01], [3, 0.01]],
                                             index=idx1, columns=["S", 'stat. err.']))
    s2 = SS.Sensitivity.from_df(pd.DataFrame([[4, 0.01], [5, 0.01], [6, 0.01]],
                                             index=idx2, columns=["S", 'stat. err.']))

    cov = CS.Covariance(pd.DataFrame([[1, .1, .2],
                                      [.1, 1, .3],
                                      [.2, .3, 1]],
                                     index=idx1.droplevel(0),
                                     columns=idx1.droplevel(0)))

    scs = RS.SCS(s1, cov, s2)

    shared_idx = pd.MultiIndex.from_tuples([("(z,fission)", 1e-7),
                                            ("(z,fission)", 5.4e-7)],
                                     names=['MT', 'E [MeV]'])

    # All the nuclides in the two systems for which a covariance entry exists are reported
    union_intersection_idx = pd.MultiIndex.from_tuples([("U235", "(z,fission)", 1e-7),
                                                        ("U235", "(z,fission)", 5.4e-7),
                                                        ('U238', '(z,fission)',   4e-06)],
                                                        names=['N', 'MT', 'E [MeV]'])

    def test_get_sharing(self):
        a, b, c = self.scs._get_sharing("U235")
        assert (a.index == self.shared_idx).all()
        assert np.array([check_ufloat_equality(i, j) for i, j
                 in zip(a.S, unumpy.uarray([1, 2], [0.01, 0.02]))]).all()
        assert ((b == pd.DataFrame([[1, .1],
                                   [.1, 1]],
                                  index=self.shared_idx,
                                  columns=self.shared_idx)).all()).all()
        assert (c.index == self.shared_idx).all()
        assert np.array([check_ufloat_equality(i, j) for i, j
                 in zip(c.S, unumpy.uarray([4, 5], [0.04, 0.05]))]).all()

    def test_idx(self):
        assert (self.scs.idx == self.union_intersection_idx).all()

    def test_s1_(self):
<<<<<<< HEAD
        assert (self.scs.s1_.index == self.union_intersection_idx).all()
        assert np.array([check_ufloat_equality(i, j) for i, j
                 in zip(self.scs.s1_,
                        unumpy.uarray([1, 2, 3], [0.01, 0.02, 0.03]))]).all()

    def test_s2_(self):
        assert (self.scs.s2_.index == self.union_intersection_idx).all()
        assert np.array([check_ufloat_equality(i, j) for i, j
                 in zip(self.scs.s2_,
                        unumpy.uarray([4, 5, 0], [0.04, 0.05, 0]))]).all()
=======
        idx = pd.MultiIndex.from_tuples([("U235", "(z,fission)", 1e-7),
                                         ("U235", "(z,fission)", 5.4e-7)],
                                         names=['N', 'MT', 'E [MeV]'])
        assert (self.scs.s1_.index == idx).all()
        assert np.array([check_ufloat_equality(i, j) for i, j
                 in zip(self.scs.s1_,
                        unumpy.uarray([1, 2], [0.01, 0.02]))]).all()

    def test_s2_(self):
        idx = pd.MultiIndex.from_tuples([("U235", "(z,fission)", 1e-7),
                                         ("U235", "(z,fission)", 5.4e-7)],
                                         names=['N', 'MT', 'E [MeV]'])
        assert (self.scs.s2_.index == idx).all()
        assert np.array([check_ufloat_equality(i, j) for i, j
                 in zip(self.scs.s2_,
                        unumpy.uarray([4, 5], [0.04, 0.05]))]).all()
>>>>>>> 5daf5487

    def test_cov_(self):
        assert ((self.scs.cov_ == pd.DataFrame([[1. , 0.1, 0.2],
                                                [0.1, 1. , 0.3],
                                                [0.2, 0.3, 1. ]],
                                                index=self.union_intersection_idx,
                                                columns=self.union_intersection_idx
                                                )).all()).all()

    def test_sandwich(self):
        assert check_ufloat_equality(self.scs.sandwich,
<<<<<<< HEAD
                                     ufloat(22.2, 0.214788267836025))

    def test_representativity(self):
        assert check_ufloat_equality(self.scs.representativity,
                                     ufloat(0.7552593373581465,
                                            0.002761092095039872))
=======
                                     ufloat(15.3, 0.1643715303816327))

    def test_representativity(self):
        assert check_ufloat_equality(self.scs.representativity,
                                     ufloat(0.9814954576223638,
                                            0.0015588325271614727))
>>>>>>> 5daf5487

    def test_reaction_wise(self):
        pass

    def test_reaction_wise_rep(self):
        pass

    def test_nuclide_wise(self):
        pass

    def test_nuclide_wise_rep(self):
        pass

    def test_stdev(self):
        assert check_ufloat_equality(self.scs.stdev(1),
<<<<<<< HEAD
                                     ufloat(4.381780460041329,
                                            0.02968585521759479))
        assert check_ufloat_equality(self.scs.stdev(2),
                                     ufloat(6.708203932499369,
                                            0.0483735464897913))

    def test_stdev_no_unc(self):
        assert self.scs.stdev_no_unc(1) == 4.3817804600413295
        assert self.scs.stdev_no_unc(2) == 6.708203932499369
=======
                                     ufloat(2.32379000772445,
                                            0.01879716290649558))
        assert check_ufloat_equality(self.scs.stdev(2),
                                     ufloat(6.708203932499369,
                                            0.0483735464897913))
>>>>>>> 5daf5487

    def test_nuclide_apportion(self):
        pass

    def test_reaction_apportion(self):
        pass<|MERGE_RESOLUTION|>--- conflicted
+++ resolved
@@ -98,7 +98,7 @@
         assert (self.scs.idx == self.union_intersection_idx).all()
 
     def test_s1_(self):
-<<<<<<< HEAD
+
         assert (self.scs.s1_.index == self.union_intersection_idx).all()
         assert np.array([check_ufloat_equality(i, j) for i, j
                  in zip(self.scs.s1_,
@@ -109,24 +109,6 @@
         assert np.array([check_ufloat_equality(i, j) for i, j
                  in zip(self.scs.s2_,
                         unumpy.uarray([4, 5, 0], [0.04, 0.05, 0]))]).all()
-=======
-        idx = pd.MultiIndex.from_tuples([("U235", "(z,fission)", 1e-7),
-                                         ("U235", "(z,fission)", 5.4e-7)],
-                                         names=['N', 'MT', 'E [MeV]'])
-        assert (self.scs.s1_.index == idx).all()
-        assert np.array([check_ufloat_equality(i, j) for i, j
-                 in zip(self.scs.s1_,
-                        unumpy.uarray([1, 2], [0.01, 0.02]))]).all()
-
-    def test_s2_(self):
-        idx = pd.MultiIndex.from_tuples([("U235", "(z,fission)", 1e-7),
-                                         ("U235", "(z,fission)", 5.4e-7)],
-                                         names=['N', 'MT', 'E [MeV]'])
-        assert (self.scs.s2_.index == idx).all()
-        assert np.array([check_ufloat_equality(i, j) for i, j
-                 in zip(self.scs.s2_,
-                        unumpy.uarray([4, 5], [0.04, 0.05]))]).all()
->>>>>>> 5daf5487
 
     def test_cov_(self):
         assert ((self.scs.cov_ == pd.DataFrame([[1. , 0.1, 0.2],
@@ -138,21 +120,12 @@
 
     def test_sandwich(self):
         assert check_ufloat_equality(self.scs.sandwich,
-<<<<<<< HEAD
                                      ufloat(22.2, 0.214788267836025))
 
     def test_representativity(self):
         assert check_ufloat_equality(self.scs.representativity,
                                      ufloat(0.7552593373581465,
                                             0.002761092095039872))
-=======
-                                     ufloat(15.3, 0.1643715303816327))
-
-    def test_representativity(self):
-        assert check_ufloat_equality(self.scs.representativity,
-                                     ufloat(0.9814954576223638,
-                                            0.0015588325271614727))
->>>>>>> 5daf5487
 
     def test_reaction_wise(self):
         pass
@@ -168,7 +141,6 @@
 
     def test_stdev(self):
         assert check_ufloat_equality(self.scs.stdev(1),
-<<<<<<< HEAD
                                      ufloat(4.381780460041329,
                                             0.02968585521759479))
         assert check_ufloat_equality(self.scs.stdev(2),
@@ -178,13 +150,6 @@
     def test_stdev_no_unc(self):
         assert self.scs.stdev_no_unc(1) == 4.3817804600413295
         assert self.scs.stdev_no_unc(2) == 6.708203932499369
-=======
-                                     ufloat(2.32379000772445,
-                                            0.01879716290649558))
-        assert check_ufloat_equality(self.scs.stdev(2),
-                                     ufloat(6.708203932499369,
-                                            0.0483735464897913))
->>>>>>> 5daf5487
 
     def test_nuclide_apportion(self):
         pass
